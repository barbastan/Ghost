--- conflicted
+++ resolved
@@ -920,11 +920,7 @@
         //
         // It is otherwise the same as running `grunt`, but is only used when running Ghost in the `production` env.
         grunt.registerTask('prod', 'Build JS & templates for production',
-<<<<<<< HEAD
-            ['shell:ember:prod']);
-=======
-            ['shell:ember:prod', 'uglify:prod', 'master-warn']);
->>>>>>> 52b76f27
+            ['shell:ember:prod', 'uglify:prod']);
 
         // ### Live reload
         // `grunt dev` - build assets on the fly whilst developing
