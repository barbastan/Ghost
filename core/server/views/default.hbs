<!doctype html>
<!--[if (IE 8)&!(IEMobile)]><html class="no-js lt-ie9" lang="en"><![endif]-->
<!--[if (gte IE 9)| IEMobile |!(IE)]><!--><html class="no-js" lang="en"><!--<![endif]-->
<<<<<<< HEAD
<head>
    <meta http-equiv="Content-Type" content="text/html" charset="UTF-8" />
    <meta http-equiv="X-UA-Compatible" content="IE=edge,chrome=1" />

    <title>Ghost Admin</title>

    <meta name="HandheldFriendly" content="True">
    <meta name="MobileOptimized" content="320">
    <meta name="viewport" content="user-scalable=no, width=device-width, initial-scale=1, maximum-scale=1">

    <meta http-equiv="cleartype" content="on">
    <meta name="apple-mobile-web-app-capable" content="yes" />

    <link rel="shortcut icon" href="/favicon.ico">
    <link rel="apple-touch-icon-precomposed" href="/ghost/img/touch-icon-iphone.png" />
    <link rel="apple-touch-icon-precomposed" sizes="76x76" href="/ghost/img/touch-icon-ipad.png" />
    <link rel="apple-touch-icon-precomposed" sizes="120x120" href="/ghost/img/small.png" />
    <link rel="apple-touch-icon-precomposed" sizes="152x152" href="/ghost/img/medium.png" />

    <meta name="application-name" content="Ghost"/>
    <meta name="msapplication-TileColor" content="#ffffff"/>
    <meta name="msapplication-square70x70logo" content="/ghost/img/small.png"/>
    <meta name="msapplication-square150x150logo" content="/ghost/img/medium.png"/>
    <meta name="msapplication-square310x310logo" content="/ghost/img/large.png"/>

    <link rel="stylesheet" type="text/css" href="//fonts.googleapis.com/css?family=Open+Sans:400,300,700">
    <link rel="stylesheet" href="/ghost/css/screen.css">
    {{{block "pageStyles"}}}
</head>
<body class="{{bodyClass}}">
    {{#unless hideNavbar}}
        {{> navbar}}
    {{/unless}}

    <main role="main" id="main">
        <aside id="notifications">
            {{> notifications}}
        </aside>

        {{{body}}}

    </main>

    <div id="modal-container">
    </div>
    <div class="modal-background fade"></div>

    {{{ghostScriptTags}}}

    {{{block "bodyScripts"}}}

    <script>
        Ghost.init();
    </script>
</body>
=======
    <head>
        <meta http-equiv="Content-Type" content="text/html" charset="UTF-8" />
        <meta http-equiv="X-UA-Compatible" content="IE=edge,chrome=1" />
        <meta name="csrf-param" content="{{csrfToken}}">

        <title>{{siteTitle}}</title>
        <meta name="description" content="{{siteDescription}}">
        <meta name="author" content="">
        <meta name="HandheldFriendly" content="True">
        <meta name="MobileOptimized" content="320">
        <meta name="viewport" content="user-scalable=no, width=device-width, initial-scale=1, maximum-scale=1">
        <meta name="apple-mobile-web-app-capable" content="yes" />

        <link rel="shortcut icon" href="/favicon.ico">
        <meta http-equiv="cleartype" content="on">

        <link rel="stylesheet" type='text/css' href='http://fonts.googleapis.com/css?family=Open+Sans:400,300,700'>
        <link rel="stylesheet" href="/ghost/css/screen.css">
        {{{block "pageStyles"}}}
    </head>
    <body class="{{bodyClass}}">
        {{#unless hideNavbar}}
            {{> navbar}}
        {{/unless}}

        <main role="main" id="main">
            <aside id="notifications">
                {{> notifications}}
            </aside>

            {{{body}}}
        </main>

        <div id="modal-container">
        </div>
        <div class="modal-background fade"></div>

        {{{ghostScriptTags}}}

        {{{block "bodyScripts"}}}

        <script>
            Ghost.init();
        </script>
    </body>
>>>>>>> e100ef40
</html><|MERGE_RESOLUTION|>--- conflicted
+++ resolved
@@ -1,10 +1,10 @@
 <!doctype html>
 <!--[if (IE 8)&!(IEMobile)]><html class="no-js lt-ie9" lang="en"><![endif]-->
 <!--[if (gte IE 9)| IEMobile |!(IE)]><!--><html class="no-js" lang="en"><!--<![endif]-->
-<<<<<<< HEAD
 <head>
     <meta http-equiv="Content-Type" content="text/html" charset="UTF-8" />
     <meta http-equiv="X-UA-Compatible" content="IE=edge,chrome=1" />
+    <meta name="csrf-param" content="{{csrfToken}}">
 
     <title>Ghost Admin</title>
 
@@ -57,51 +57,4 @@
         Ghost.init();
     </script>
 </body>
-=======
-    <head>
-        <meta http-equiv="Content-Type" content="text/html" charset="UTF-8" />
-        <meta http-equiv="X-UA-Compatible" content="IE=edge,chrome=1" />
-        <meta name="csrf-param" content="{{csrfToken}}">
-
-        <title>{{siteTitle}}</title>
-        <meta name="description" content="{{siteDescription}}">
-        <meta name="author" content="">
-        <meta name="HandheldFriendly" content="True">
-        <meta name="MobileOptimized" content="320">
-        <meta name="viewport" content="user-scalable=no, width=device-width, initial-scale=1, maximum-scale=1">
-        <meta name="apple-mobile-web-app-capable" content="yes" />
-
-        <link rel="shortcut icon" href="/favicon.ico">
-        <meta http-equiv="cleartype" content="on">
-
-        <link rel="stylesheet" type='text/css' href='http://fonts.googleapis.com/css?family=Open+Sans:400,300,700'>
-        <link rel="stylesheet" href="/ghost/css/screen.css">
-        {{{block "pageStyles"}}}
-    </head>
-    <body class="{{bodyClass}}">
-        {{#unless hideNavbar}}
-            {{> navbar}}
-        {{/unless}}
-
-        <main role="main" id="main">
-            <aside id="notifications">
-                {{> notifications}}
-            </aside>
-
-            {{{body}}}
-        </main>
-
-        <div id="modal-container">
-        </div>
-        <div class="modal-background fade"></div>
-
-        {{{ghostScriptTags}}}
-
-        {{{block "bodyScripts"}}}
-
-        <script>
-            Ghost.init();
-        </script>
-    </body>
->>>>>>> e100ef40
 </html>